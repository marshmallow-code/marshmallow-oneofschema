name: build
on:
  push:
    branches: ["main", "*.x-line"]
    tags: ["*"]
  pull_request:

jobs:
  tests:
    name: ${{ matrix.name }}
    runs-on: ubuntu-latest
    strategy:
      fail-fast: false
      matrix:
        include:
          - { name: "3.9", python: "3.9", tox: py39-marshmallow3 }
          - { name: "3.13", python: "3.13", tox: py313-marshmallow3 }
<<<<<<< HEAD
          - { name: "3.9", python: "3.9", tox: py39-marshmallow4 }
          - { name: "3.13", python: "3.13", tox: py313-marshmallow4 }
=======
          - { name: "lowest", python: "3.9", tox: py39-lowest }
>>>>>>> 5e3a8ef7
          - { name: "dev", python: "3.13", tox: py313-marshmallowdev }
    steps:
      - uses: actions/checkout@v4.0.0
      - uses: actions/setup-python@v5
        with:
          python-version: ${{ matrix.python }}
      - run: python -m pip install tox
      - run: python -m tox -e${{ matrix.tox }}
  build:
    name: Build package
    runs-on: ubuntu-latest
    steps:
      - uses: actions/checkout@v4
      - uses: actions/setup-python@v5
        with:
          python-version: "3.13"
      - name: Install pypa/build
        run: python -m pip install build
      - name: Build a binary wheel and a source tarball
        run: python -m build
      - name: Install twine
        run: python -m pip install twine
      - name: Check build
        run: python -m twine check --strict dist/*
      - name: Store the distribution packages
        uses: actions/upload-artifact@v4
        with:
          name: python-package-distributions
          path: dist/
  # this duplicates pre-commit.ci, so only run it on tags
  # it guarantees that linting is passing prior to a release
  lint-pre-release:
    if: startsWith(github.ref, 'refs/tags')
    runs-on: ubuntu-latest
    steps:
      - uses: actions/checkout@v4.0.0
      - uses: actions/setup-python@v5
        with:
          python-version: "3.13"
<<<<<<< HEAD
=======
      - run: python -m pip install --upgrade pip
>>>>>>> 5e3a8ef7
      - run: python -m pip install tox
      - run: python -m tox -e lint
  publish-to-pypi:
    name: PyPI release
    if: startsWith(github.ref, 'refs/tags/')
    needs: [build, tests, lint-pre-release]
    runs-on: ubuntu-latest
    environment:
      name: pypi
      url: https://pypi.org/p/marshmallow-oneofschema
    permissions:
      id-token: write
    steps:
      - name: Download all the dists
        uses: actions/download-artifact@v4
        with:
          name: python-package-distributions
          path: dist/
      - name: Publish distribution to PyPI
        uses: pypa/gh-action-pypi-publish@release/v1<|MERGE_RESOLUTION|>--- conflicted
+++ resolved
@@ -15,12 +15,9 @@
         include:
           - { name: "3.9", python: "3.9", tox: py39-marshmallow3 }
           - { name: "3.13", python: "3.13", tox: py313-marshmallow3 }
-<<<<<<< HEAD
           - { name: "3.9", python: "3.9", tox: py39-marshmallow4 }
           - { name: "3.13", python: "3.13", tox: py313-marshmallow4 }
-=======
           - { name: "lowest", python: "3.9", tox: py39-lowest }
->>>>>>> 5e3a8ef7
           - { name: "dev", python: "3.13", tox: py313-marshmallowdev }
     steps:
       - uses: actions/checkout@v4.0.0
@@ -60,10 +57,7 @@
       - uses: actions/setup-python@v5
         with:
           python-version: "3.13"
-<<<<<<< HEAD
-=======
       - run: python -m pip install --upgrade pip
->>>>>>> 5e3a8ef7
       - run: python -m pip install tox
       - run: python -m tox -e lint
   publish-to-pypi:
